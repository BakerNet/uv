--- conflicted
+++ resolved
@@ -74,15 +74,6 @@
 ) -> Result<ExitStatus> {
     let start = std::time::Instant::now();
 
-<<<<<<< HEAD
-    // Initialize the registry client.
-    let client = RegistryClientBuilder::new(cache.clone())
-        .connectivity(connectivity)
-        .keyring_provider(keyring_provider)
-        .build();
-
-=======
->>>>>>> f70ae728
     // Read all requirements from the provided sources.
     let RequirementsSpecification {
         project,
@@ -190,6 +181,7 @@
     let client = RegistryClientBuilder::new(cache.clone())
         .connectivity(connectivity)
         .index_urls(index_locations.index_urls())
+        .keyring_provider(keyring_provider)
         .build();
 
     // Resolve the flat indexes from `--find-links`.
