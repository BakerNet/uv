use std::fmt::Write;

use anyhow::{anyhow, Context, Result};
use itertools::Itertools;
use owo_colors::OwoColorize;
use tracing::debug;

use distribution_types::{IndexLocations, InstalledMetadata, LocalDist, LocalEditable, Name};
use install_wheel_rs::linker::LinkMode;
use platform_host::Platform;
use platform_tags::Tags;
use pypi_types::Yanked;
use requirements_txt::EditableRequirement;
use uv_auth::KeyringProvider;
use uv_cache::{ArchiveTarget, ArchiveTimestamp, Cache};
use uv_client::{Connectivity, FlatIndex, FlatIndexClient, RegistryClient, RegistryClientBuilder};
use uv_dispatch::BuildDispatch;
use uv_fs::Simplified;
use uv_installer::{
    is_dynamic, Downloader, NoBinary, Plan, Planner, Reinstall, ResolvedEditable, SitePackages,
};
use uv_interpreter::{Interpreter, PythonEnvironment};
use uv_resolver::InMemoryIndex;
use uv_traits::{BuildIsolation, ConfigSettings, InFlight, NoBuild, SetupPyStrategy};

use crate::commands::reporters::{DownloadReporter, FinderReporter, InstallReporter};
use crate::commands::{compile_bytecode, elapsed, ChangeEvent, ChangeEventKind, ExitStatus};
use crate::printer::Printer;
use crate::requirements::{RequirementsSource, RequirementsSpecification};

/// Install a set of locked requirements into the current Python environment.
#[allow(clippy::too_many_arguments, clippy::fn_params_excessive_bools)]
pub(crate) async fn pip_sync(
    sources: &[RequirementsSource],
    reinstall: &Reinstall,
    link_mode: LinkMode,
    compile: bool,
    index_locations: IndexLocations,
    keyring_provider: KeyringProvider,
    setup_py: SetupPyStrategy,
    connectivity: Connectivity,
    config_settings: &ConfigSettings,
    no_build_isolation: bool,
    no_build: &NoBuild,
    no_binary: &NoBinary,
    strict: bool,
    python: Option<String>,
    system: bool,
    break_system_packages: bool,
    cache: Cache,
    printer: Printer,
) -> Result<ExitStatus> {
    let start = std::time::Instant::now();

<<<<<<< HEAD
    // Initialize the registry client.
    let client = RegistryClientBuilder::new(cache.clone())
        .connectivity(connectivity)
        .keyring_provider(keyring_provider)
        .build();

=======
>>>>>>> f70ae728
    // Read all requirements from the provided sources.
    let RequirementsSpecification {
        project: _project,
        requirements,
        constraints: _constraints,
        overrides: _overrides,
        editables,
        index_url,
        extra_index_urls,
        no_index,
        find_links,
        extras: _extras,
    } = RequirementsSpecification::from_simple_sources(sources, connectivity).await?;

    let num_requirements = requirements.len() + editables.len();
    if num_requirements == 0 {
        writeln!(printer.stderr(), "No requirements found")?;
        return Ok(ExitStatus::Success);
    }

    // Detect the current Python interpreter.
    let platform = Platform::current()?;
    let venv = if let Some(python) = python.as_ref() {
        PythonEnvironment::from_requested_python(python, &platform, &cache)?
    } else if system {
        PythonEnvironment::from_default_python(&platform, &cache)?
    } else {
        PythonEnvironment::from_virtualenv(platform, &cache)?
    };
    debug!(
        "Using Python {} environment at {}",
        venv.interpreter().python_version(),
        venv.python_executable().simplified_display().cyan()
    );

    // If the environment is externally managed, abort.
    if let Some(externally_managed) = venv.interpreter().is_externally_managed() {
        if break_system_packages {
            debug!("Ignoring externally managed environment due to `--break-system-packages`");
        } else {
            return if let Some(error) = externally_managed.into_error() {
                Err(anyhow::anyhow!(
                    "The interpreter at {} is externally managed, and indicates the following:\n\n{}\n\nConsider creating a virtual environment with `uv venv`.",
                    venv.root().simplified_display().cyan(),
                    textwrap::indent(&error, "  ").green(),
                ))
            } else {
                Err(anyhow::anyhow!(
                    "The interpreter at {} is externally managed. Instead, create a virtual environment with `uv venv`.",
                    venv.root().simplified_display().cyan()
                ))
            };
        }
    }

    let _lock = venv.lock()?;

    // Determine the current environment markers.
    let tags = venv.interpreter().tags()?;

    // Incorporate any index locations from the provided sources.
    let index_locations =
        index_locations.combine(index_url, extra_index_urls, find_links, no_index);

    // Initialize the registry client.
    let client = RegistryClientBuilder::new(cache.clone())
        .connectivity(connectivity)
        .index_urls(index_locations.index_urls())
        .build();

    // Resolve the flat indexes from `--find-links`.
    let flat_index = {
        let client = FlatIndexClient::new(&client, &cache);
        let entries = client.fetch(index_locations.flat_index()).await?;
        FlatIndex::from_entries(entries, tags)
    };

    // Create a shared in-memory index.
    let index = InMemoryIndex::default();

    // Track in-flight downloads, builds, etc., across resolutions.
    let in_flight = InFlight::default();

    // Determine whether to enable build isolation.
    let build_isolation = if no_build_isolation {
        BuildIsolation::Shared(&venv)
    } else {
        BuildIsolation::Isolated
    };

    // Prep the build context.
    let build_dispatch = BuildDispatch::new(
        &client,
        &cache,
        venv.interpreter(),
        &index_locations,
        &flat_index,
        &index,
        &in_flight,
        setup_py,
        config_settings,
        build_isolation,
        no_build,
        no_binary,
    );

    // Determine the set of installed packages.
    let site_packages =
        SitePackages::from_executable(&venv).context("Failed to list installed packages")?;

    // Resolve any editables.
    let resolved_editables = resolve_editables(
        editables,
        &site_packages,
        reinstall,
        venv.interpreter(),
        tags,
        &cache,
        &client,
        &build_dispatch,
        printer,
    )
    .await?;

    // Partition into those that should be linked from the cache (`local`), those that need to be
    // downloaded (`remote`), and those that should be removed (`extraneous`).
    let Plan {
        local,
        remote,
        reinstalls,
        extraneous,
    } = Planner::with_requirements(&requirements)
        .with_editable_requirements(&resolved_editables.editables)
        .build(
            site_packages,
            reinstall,
            no_binary,
            &index_locations,
            &cache,
            &venv,
            tags,
        )
        .context("Failed to determine installation plan")?;

    // Nothing to do.
    if remote.is_empty() && local.is_empty() && reinstalls.is_empty() && extraneous.is_empty() {
        let s = if num_requirements == 1 { "" } else { "s" };
        writeln!(
            printer.stderr(),
            "{}",
            format!(
                "Audited {} in {}",
                format!("{num_requirements} package{s}").bold(),
                elapsed(start.elapsed())
            )
            .dimmed()
        )?;

        return Ok(ExitStatus::Success);
    }

    // Resolve any registry-based requirements.
    let remote = if remote.is_empty() {
        Vec::new()
    } else {
        let start = std::time::Instant::now();

        let wheel_finder = uv_resolver::DistFinder::new(
            tags,
            &client,
            venv.interpreter(),
            &flat_index,
            no_binary,
            no_build,
        )
        .with_reporter(FinderReporter::from(printer).with_length(remote.len() as u64));
        let resolution = wheel_finder.resolve(&remote).await?;

        let s = if resolution.len() == 1 { "" } else { "s" };
        writeln!(
            printer.stderr(),
            "{}",
            format!(
                "Resolved {} in {}",
                format!("{} package{}", resolution.len(), s).bold(),
                elapsed(start.elapsed())
            )
            .dimmed()
        )?;

        resolution.into_distributions().collect::<Vec<_>>()
    };

    // Download, build, and unzip any missing distributions.
    let wheels = if remote.is_empty() {
        Vec::new()
    } else {
        let start = std::time::Instant::now();

        let downloader = Downloader::new(&cache, tags, &client, &build_dispatch)
            .with_reporter(DownloadReporter::from(printer).with_length(remote.len() as u64));

        let wheels = downloader
            .download(remote.clone(), &in_flight)
            .await
            .context("Failed to download distributions")?;

        let s = if wheels.len() == 1 { "" } else { "s" };
        writeln!(
            printer.stderr(),
            "{}",
            format!(
                "Downloaded {} in {}",
                format!("{} package{}", wheels.len(), s).bold(),
                elapsed(start.elapsed())
            )
            .dimmed()
        )?;

        wheels
    };

    // Remove any unnecessary packages.
    if !extraneous.is_empty() || !reinstalls.is_empty() {
        let start = std::time::Instant::now();

        for dist_info in extraneous.iter().chain(reinstalls.iter()) {
            let summary = uv_installer::uninstall(dist_info).await?;
            debug!(
                "Uninstalled {} ({} file{}, {} director{})",
                dist_info.name(),
                summary.file_count,
                if summary.file_count == 1 { "" } else { "s" },
                summary.dir_count,
                if summary.dir_count == 1 { "y" } else { "ies" },
            );
        }

        let s = if extraneous.len() + reinstalls.len() == 1 {
            ""
        } else {
            "s"
        };
        writeln!(
            printer.stderr(),
            "{}",
            format!(
                "Uninstalled {} in {}",
                format!("{} package{}", extraneous.len() + reinstalls.len(), s).bold(),
                elapsed(start.elapsed())
            )
            .dimmed()
        )?;
    }

    // Install the resolved distributions.
    let wheels = wheels.into_iter().chain(local).collect::<Vec<_>>();
    if !wheels.is_empty() {
        let start = std::time::Instant::now();
        uv_installer::Installer::new(&venv)
            .with_link_mode(link_mode)
            .with_reporter(InstallReporter::from(printer).with_length(wheels.len() as u64))
            .install(&wheels)?;

        let s = if wheels.len() == 1 { "" } else { "s" };
        writeln!(
            printer.stderr(),
            "{}",
            format!(
                "Installed {} in {}",
                format!("{} package{}", wheels.len(), s).bold(),
                elapsed(start.elapsed())
            )
            .dimmed()
        )?;
    }

    if compile {
        compile_bytecode(&venv, &cache, printer).await?;
    }

    // Report on any changes in the environment.
    for event in extraneous
        .into_iter()
        .chain(reinstalls.into_iter())
        .map(|distribution| ChangeEvent {
            dist: LocalDist::from(distribution),
            kind: ChangeEventKind::Removed,
        })
        .chain(wheels.into_iter().map(|distribution| ChangeEvent {
            dist: LocalDist::from(distribution),
            kind: ChangeEventKind::Added,
        }))
        .sorted_unstable_by(|a, b| {
            a.dist
                .name()
                .cmp(b.dist.name())
                .then_with(|| a.kind.cmp(&b.kind))
                .then_with(|| a.dist.installed_version().cmp(&b.dist.installed_version()))
        })
    {
        match event.kind {
            ChangeEventKind::Added => {
                writeln!(
                    printer.stderr(),
                    " {} {}{}",
                    "+".green(),
                    event.dist.name().as_ref().bold(),
                    event.dist.installed_version().to_string().dimmed()
                )?;
            }
            ChangeEventKind::Removed => {
                writeln!(
                    printer.stderr(),
                    " {} {}{}",
                    "-".red(),
                    event.dist.name().as_ref().bold(),
                    event.dist.installed_version().to_string().dimmed()
                )?;
            }
        }
    }

    // Validate that the environment is consistent.
    if strict {
        let site_packages = SitePackages::from_executable(&venv)?;
        for diagnostic in site_packages.diagnostics()? {
            writeln!(
                printer.stderr(),
                "{}{} {}",
                "warning".yellow().bold(),
                ":".bold(),
                diagnostic.message().bold()
            )?;
        }
    }

    // TODO(konstin): Also check the cache whether any cached or installed dist is already known to
    // have been yanked, we currently don't show this message on the second run anymore
    for dist in &remote {
        let Some(file) = dist.file() else {
            continue;
        };
        match &file.yanked {
            None | Some(Yanked::Bool(false)) => {}
            Some(Yanked::Bool(true)) => {
                writeln!(
                    printer.stderr(),
                    "{}{} {dist} is yanked. Refresh your lockfile to pin an un-yanked version.",
                    "warning".yellow().bold(),
                    ":".bold(),
                )?;
            }
            Some(Yanked::Reason(reason)) => {
                writeln!(
                    printer.stderr(),
                    "{}{} {dist} is yanked (reason: \"{reason}\"). Refresh your lockfile to pin an un-yanked version.",
                    "warning".yellow().bold(),
                    ":".bold(),
                )?;
            }
        }
    }

    Ok(ExitStatus::Success)
}

#[derive(Debug)]
struct ResolvedEditables {
    /// The set of resolved editables, including both those that were already installed and those
    /// that were built.
    editables: Vec<ResolvedEditable>,
    /// The temporary directory in which the built editables were stored.
    #[allow(dead_code)]
    temp_dir: Option<tempfile::TempDir>,
}

/// Resolve the set of editables that need to be installed.
#[allow(clippy::too_many_arguments)]
async fn resolve_editables(
    editables: Vec<EditableRequirement>,
    site_packages: &SitePackages<'_>,
    reinstall: &Reinstall,
    interpreter: &Interpreter,
    tags: &Tags,
    cache: &Cache,
    client: &RegistryClient,
    build_dispatch: &BuildDispatch<'_>,
    printer: Printer,
) -> Result<ResolvedEditables> {
    // Partition the editables into those that are already installed, and those that must be built.
    let mut installed = Vec::with_capacity(editables.len());
    let mut uninstalled = Vec::with_capacity(editables.len());
    for editable in editables {
        match reinstall {
            Reinstall::None => {
                let existing = site_packages.get_editables(editable.raw());
                match existing.as_slice() {
                    [] => uninstalled.push(editable),
                    [dist] => {
                        if ArchiveTimestamp::up_to_date_with(
                            &editable.path,
                            ArchiveTarget::Install(dist),
                        )? && !is_dynamic(&editable)
                        {
                            installed.push((*dist).clone());
                        } else {
                            uninstalled.push(editable);
                        }
                    }
                    _ => {
                        uninstalled.push(editable);
                    }
                }
            }
            Reinstall::All => {
                uninstalled.push(editable);
            }
            Reinstall::Packages(packages) => {
                let existing = site_packages.get_editables(editable.raw());
                match existing.as_slice() {
                    [] => uninstalled.push(editable),
                    [dist] => {
                        if packages.contains(dist.name()) {
                            uninstalled.push(editable);
                        } else if ArchiveTimestamp::up_to_date_with(
                            &editable.path,
                            ArchiveTarget::Install(dist),
                        )? && !is_dynamic(&editable)
                        {
                            installed.push((*dist).clone());
                        } else {
                            uninstalled.push(editable);
                        }
                    }
                    _ => {
                        uninstalled.push(editable);
                    }
                }
            }
        }
    }

    // Build any editable installs.
    let (built_editables, temp_dir) = if uninstalled.is_empty() {
        (Vec::new(), None)
    } else {
        let start = std::time::Instant::now();

        let temp_dir = tempfile::tempdir_in(cache.root())?;

        let downloader = Downloader::new(cache, tags, client, build_dispatch)
            .with_reporter(DownloadReporter::from(printer).with_length(uninstalled.len() as u64));

        let local_editables: Vec<LocalEditable> = uninstalled
            .iter()
            .map(|editable| {
                let EditableRequirement { url, path, extras } = editable;
                Ok(LocalEditable {
                    url: url.clone(),
                    path: path.clone(),
                    extras: extras.clone(),
                })
            })
            .collect::<Result<_>>()?;

        let built_editables: Vec<_> = downloader
            .build_editables(local_editables, temp_dir.path())
            .await
            .context("Failed to build editables")?
            .into_iter()
            .collect();

        // Validate that the editables are compatible with the target Python version.
        for editable in &built_editables {
            if let Some(python_requires) = editable.metadata.requires_python.as_ref() {
                if !python_requires.contains(interpreter.python_version()) {
                    return Err(anyhow!(
                        "Editable `{}` requires Python {}, but {} is installed",
                        editable.metadata.name,
                        python_requires,
                        interpreter.python_version()
                    ));
                }
            }
        }

        let s = if built_editables.len() == 1 { "" } else { "s" };
        writeln!(
            printer.stderr(),
            "{}",
            format!(
                "Built {} in {}",
                format!("{} editable{}", built_editables.len(), s).bold(),
                elapsed(start.elapsed())
            )
            .dimmed()
        )?;

        (built_editables, Some(temp_dir))
    };

    Ok(ResolvedEditables {
        editables: installed
            .into_iter()
            .map(ResolvedEditable::Installed)
            .chain(built_editables.into_iter().map(ResolvedEditable::Built))
            .collect::<Vec<_>>(),
        temp_dir,
    })
}<|MERGE_RESOLUTION|>--- conflicted
+++ resolved
@@ -52,15 +52,6 @@
 ) -> Result<ExitStatus> {
     let start = std::time::Instant::now();
 
-<<<<<<< HEAD
-    // Initialize the registry client.
-    let client = RegistryClientBuilder::new(cache.clone())
-        .connectivity(connectivity)
-        .keyring_provider(keyring_provider)
-        .build();
-
-=======
->>>>>>> f70ae728
     // Read all requirements from the provided sources.
     let RequirementsSpecification {
         project: _project,
@@ -129,6 +120,7 @@
     let client = RegistryClientBuilder::new(cache.clone())
         .connectivity(connectivity)
         .index_urls(index_locations.index_urls())
+        .keyring_provider(keyring_provider)
         .build();
 
     // Resolve the flat indexes from `--find-links`.
