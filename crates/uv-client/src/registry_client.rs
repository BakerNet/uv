--- conflicted
+++ resolved
@@ -39,11 +39,8 @@
 #[derive(Debug, Clone)]
 pub struct RegistryClientBuilder {
     index_urls: IndexUrls,
-<<<<<<< HEAD
     keyring_provider: KeyringProvider,
-=======
     native_tls: bool,
->>>>>>> 90a60bc4
     retries: u32,
     connectivity: Connectivity,
     cache: Cache,
@@ -54,11 +51,8 @@
     pub fn new(cache: Cache) -> Self {
         Self {
             index_urls: IndexUrls::default(),
-<<<<<<< HEAD
             keyring_provider: KeyringProvider::default(),
-=======
             native_tls: false,
->>>>>>> 90a60bc4
             cache,
             connectivity: Connectivity::Online,
             retries: 3,
